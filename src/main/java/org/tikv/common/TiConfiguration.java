--- conflicted
+++ resolved
@@ -90,13 +90,7 @@
   }
 
   public static TiConfiguration createRawDefault(String pdAddrsStr) {
-<<<<<<< HEAD
     TiConfiguration conf = createDefault(pdAddrsStr);
-=======
-    Objects.requireNonNull(pdAddrsStr, "pdAddrsStr is null");
-    TiConfiguration conf = new TiConfiguration();
-    conf.pdAddrs = strToURI(pdAddrsStr);
->>>>>>> a67f45cf
     conf.kvMode = KVMode.RAW;
     return conf;
   }
